/*
 * Apple USB Touchpad (for post-February 2005 PowerBooks and MacBooks) driver
 *
 * Copyright (C) 2001-2004 Greg Kroah-Hartman (greg@kroah.com)
 * Copyright (C) 2005-2008 Johannes Berg (johannes@sipsolutions.net)
 * Copyright (C) 2005      Stelian Pop (stelian@popies.net)
 * Copyright (C) 2005      Frank Arnold (frank@scirocco-5v-turbo.de)
 * Copyright (C) 2005      Peter Osterlund (petero2@telia.com)
 * Copyright (C) 2005      Michael Hanselmann (linux-kernel@hansmi.ch)
 * Copyright (C) 2006      Nicolas Boichat (nicolas@boichat.ch)
 * Copyright (C) 2007-2008 Sven Anders (anders@anduras.de)
 *
 * Thanks to Alex Harper <basilisk@foobox.net> for his inputs.
 *
 * This program is free software; you can redistribute it and/or modify
 * it under the terms of the GNU General Public License as published by
 * the Free Software Foundation; either version 2 of the License, or
 * (at your option) any later version.
 *
 * This program is distributed in the hope that it will be useful,
 * but WITHOUT ANY WARRANTY; without even the implied warranty of
 * MERCHANTABILITY or FITNESS FOR A PARTICULAR PURPOSE.  See the
 * GNU General Public License for more details.
 *
 * You should have received a copy of the GNU General Public License
 * along with this program; if not, write to the Free Software
 * Foundation, Inc., 675 Mass Ave, Cambridge, MA 02139, USA.
 *
 */

#include <linux/kernel.h>
#include <linux/errno.h>
#include <linux/init.h>
#include <linux/slab.h>
#include <linux/module.h>
#include <linux/usb/input.h>

/* Type of touchpad */
enum atp_touchpad_type {
	ATP_FOUNTAIN,
	ATP_GEYSER1,
	ATP_GEYSER2,
	ATP_GEYSER3,
	ATP_GEYSER4
};

#define ATP_DEVICE(prod, type)					\
{								\
	.match_flags = USB_DEVICE_ID_MATCH_DEVICE |		\
		       USB_DEVICE_ID_MATCH_INT_CLASS |		\
		       USB_DEVICE_ID_MATCH_INT_PROTOCOL,	\
	.idVendor = 0x05ac, /* Apple */				\
	.idProduct = (prod),					\
	.bInterfaceClass = 0x03,				\
	.bInterfaceProtocol = 0x02,				\
	.driver_info = ATP_ ## type,				\
}

/*
 * Table of devices (Product IDs) that work with this driver.
 * (The names come from Info.plist in AppleUSBTrackpad.kext,
 *  According to Info.plist Geyser IV is the same as Geyser III.)
 */

static struct usb_device_id atp_table [] = {
	/* PowerBooks Feb 2005, iBooks G4 */
	ATP_DEVICE(0x020e, FOUNTAIN),	/* FOUNTAIN ANSI */
	ATP_DEVICE(0x020f, FOUNTAIN),	/* FOUNTAIN ISO */
	ATP_DEVICE(0x030a, FOUNTAIN),	/* FOUNTAIN TP ONLY */
	ATP_DEVICE(0x030b, GEYSER1),	/* GEYSER 1 TP ONLY */

	/* PowerBooks Oct 2005 */
	ATP_DEVICE(0x0214, GEYSER2),	/* GEYSER 2 ANSI */
	ATP_DEVICE(0x0215, GEYSER2),	/* GEYSER 2 ISO */
	ATP_DEVICE(0x0216, GEYSER2),	/* GEYSER 2 JIS */

	/* Core Duo MacBook & MacBook Pro */
	ATP_DEVICE(0x0217, GEYSER3),	/* GEYSER 3 ANSI */
	ATP_DEVICE(0x0218, GEYSER3),	/* GEYSER 3 ISO */
	ATP_DEVICE(0x0219, GEYSER3),	/* GEYSER 3 JIS */

	/* Core2 Duo MacBook & MacBook Pro */
	ATP_DEVICE(0x021a, GEYSER4),	/* GEYSER 4 ANSI */
	ATP_DEVICE(0x021b, GEYSER4),	/* GEYSER 4 ISO */
	ATP_DEVICE(0x021c, GEYSER4),	/* GEYSER 4 JIS */

	/* Core2 Duo MacBook3,1 */
	ATP_DEVICE(0x0229, GEYSER4),	/* GEYSER 4 HF ANSI */
	ATP_DEVICE(0x022a, GEYSER4),	/* GEYSER 4 HF ISO */
	ATP_DEVICE(0x022b, GEYSER4),	/* GEYSER 4 HF JIS */

	/* Terminating entry */
	{ }
};
MODULE_DEVICE_TABLE(usb, atp_table);

/*
 * number of sensors. Note that only 16 instead of 26 X (horizontal)
 * sensors exist on 12" and 15" PowerBooks. All models have 16 Y
 * (vertical) sensors.
 */
#define ATP_XSENSORS	26
#define ATP_YSENSORS	16

/* amount of fuzz this touchpad generates */
#define ATP_FUZZ	16

/* maximum pressure this driver will report */
#define ATP_PRESSURE	300
/*
 * multiplication factor for the X and Y coordinates.
 * We try to keep the touchpad aspect ratio while still doing only simple
 * arithmetics.
 * The factors below give coordinates like:
 *
 *      0 <= x <  960 on 12" and 15" Powerbooks
 *      0 <= x < 1600 on 17" Powerbooks and 17" MacBook Pro
 *      0 <= x < 1216 on MacBooks and 15" MacBook Pro
 *
 *      0 <= y <  646 on all Powerbooks
 *      0 <= y <  774 on all MacBooks
 */
#define ATP_XFACT	64
#define ATP_YFACT	43

/*
 * Threshold for the touchpad sensors. Any change less than ATP_THRESHOLD is
 * ignored.
 */
#define ATP_THRESHOLD	 5

/* Geyser initialization constants */
#define ATP_GEYSER_MODE_READ_REQUEST_ID		1
#define ATP_GEYSER_MODE_WRITE_REQUEST_ID	9
#define ATP_GEYSER_MODE_REQUEST_VALUE		0x300
#define ATP_GEYSER_MODE_REQUEST_INDEX		0
#define ATP_GEYSER_MODE_VENDOR_VALUE		0x04

/* Structure to hold all of our device specific stuff */
struct atp {
	char			phys[64];
	struct usb_device	*udev;		/* usb device */
	struct urb		*urb;		/* usb request block */
	signed char		*data;		/* transferred data */
	struct input_dev	*input;		/* input dev */
	enum atp_touchpad_type	type;		/* type of touchpad */
	bool			open;
	bool			valid;		/* are the samples valid? */
	bool			size_detect_done;
	bool			overflow_warned;
	int			x_old;		/* last reported x/y, */
	int			y_old;		/* used for smoothing */
	signed char		xy_cur[ATP_XSENSORS + ATP_YSENSORS];
	signed char		xy_old[ATP_XSENSORS + ATP_YSENSORS];
	int			xy_acc[ATP_XSENSORS + ATP_YSENSORS];
	int			datalen;	/* size of USB transfer */
	int			idlecount;	/* number of empty packets */
	struct work_struct	work;
};

#define dbg_dump(msg, tab) \
	if (debug > 1) {						\
		int __i;						\
		printk(KERN_DEBUG "appletouch: %s", msg);		\
		for (__i = 0; __i < ATP_XSENSORS + ATP_YSENSORS; __i++)	\
			printk(" %02x", tab[__i]);			\
		printk("\n");						\
	}

#define dprintk(format, a...)						\
	do {								\
		if (debug)						\
			printk(KERN_DEBUG format, ##a);			\
	} while (0)

MODULE_AUTHOR("Johannes Berg");
MODULE_AUTHOR("Stelian Pop");
MODULE_AUTHOR("Frank Arnold");
MODULE_AUTHOR("Michael Hanselmann");
MODULE_AUTHOR("Sven Anders");
MODULE_DESCRIPTION("Apple PowerBook and MacBook USB touchpad driver");
MODULE_LICENSE("GPL");

/*
 * Make the threshold a module parameter
 */
static int threshold = ATP_THRESHOLD;
module_param(threshold, int, 0644);
MODULE_PARM_DESC(threshold, "Discard any change in data from a sensor"
			    " (the trackpad has many of these sensors)"
			    " less than this value.");

static int debug;
module_param(debug, int, 0644);
MODULE_PARM_DESC(debug, "Activate debugging output");

/*
 * By default newer Geyser devices send standard USB HID mouse
 * packets (Report ID 2). This code changes device mode, so it
 * sends raw sensor reports (Report ID 5).
 */
static int atp_geyser_init(struct usb_device *udev)
{
	char data[8];
	int size;
	int i;

	size = usb_control_msg(udev, usb_rcvctrlpipe(udev, 0),
			ATP_GEYSER_MODE_READ_REQUEST_ID,
			USB_DIR_IN | USB_TYPE_CLASS | USB_RECIP_INTERFACE,
			ATP_GEYSER_MODE_REQUEST_VALUE,
			ATP_GEYSER_MODE_REQUEST_INDEX, &data, 8, 5000);

	if (size != 8) {
		dprintk("atp_geyser_init: read error\n");
		for (i = 0; i < 8; i++)
			dprintk("appletouch[%d]: %d\n", i, data[i]);

		err("Failed to read mode from device.");
		return -EIO;
	}

	/* Apply the mode switch */
	data[0] = ATP_GEYSER_MODE_VENDOR_VALUE;

	size = usb_control_msg(udev, usb_sndctrlpipe(udev, 0),
			ATP_GEYSER_MODE_WRITE_REQUEST_ID,
			USB_DIR_OUT | USB_TYPE_CLASS | USB_RECIP_INTERFACE,
			ATP_GEYSER_MODE_REQUEST_VALUE,
			ATP_GEYSER_MODE_REQUEST_INDEX, &data, 8, 5000);

	if (size != 8) {
		dprintk("atp_geyser_init: write error\n");
		for (i = 0; i < 8; i++)
			dprintk("appletouch[%d]: %d\n", i, data[i]);

		err("Failed to request geyser raw mode");
		return -EIO;
	}
	return 0;
}

/*
 * Reinitialise the device. This usually stops stream of empty packets
 * coming from it.
 */
static void atp_reinit(struct work_struct *work)
{
	struct atp *dev = container_of(work, struct atp, work);
	struct usb_device *udev = dev->udev;
	int retval;

	dprintk("appletouch: putting appletouch to sleep (reinit)\n");
	dev->idlecount = 0;

	atp_geyser_init(udev);

	retval = usb_submit_urb(dev->urb, GFP_ATOMIC);
	if (retval)
		err("atp_reinit: usb_submit_urb failed with error %d",
		    retval);
}

static int atp_calculate_abs(int *xy_sensors, int nb_sensors, int fact,
			     int *z, int *fingers)
{
	int i;
	/* values to calculate mean */
	int pcum = 0, psum = 0;
	int is_increasing = 0;

	*fingers = 0;

	for (i = 0; i < nb_sensors; i++) {
		if (xy_sensors[i] < threshold) {
			if (is_increasing)
				is_increasing = 0;

			continue;
		}

		/*
		 * Makes the finger detection more versatile.  For example,
		 * two fingers with no gap will be detected.  Also, my
		 * tests show it less likely to have intermittent loss
		 * of multiple finger readings while moving around (scrolling).
		 *
		 * Changes the multiple finger detection to counting humps on
		 * sensors (transitions from nonincreasing to increasing)
		 * instead of counting transitions from low sensors (no
		 * finger reading) to high sensors (finger above
		 * sensor)
		 *
		 * - Jason Parekh <jasonparekh@gmail.com>
		 */
		if (i < 1 ||
		    (!is_increasing && xy_sensors[i - 1] < xy_sensors[i])) {
			(*fingers)++;
			is_increasing = 1;
		} else if (i > 0 && xy_sensors[i - 1] >= xy_sensors[i]) {
			is_increasing = 0;
		}

		/*
		 * Subtracts threshold so a high sensor that just passes the
		 * threshold won't skew the calculated absolute coordinate.
		 * Fixes an issue where slowly moving the mouse would
		 * occasionally jump a number of pixels (slowly moving the
		 * finger makes this issue most apparent.)
		 */
		pcum += (xy_sensors[i] - threshold) * i;
		psum += (xy_sensors[i] - threshold);
	}

	if (psum > 0) {
		*z = psum;
		return pcum * fact / psum;
	}

	return 0;
}

static inline void atp_report_fingers(struct input_dev *input, int fingers)
{
	input_report_key(input, BTN_TOOL_FINGER, fingers == 1);
	input_report_key(input, BTN_TOOL_DOUBLETAP, fingers == 2);
	input_report_key(input, BTN_TOOL_TRIPLETAP, fingers > 2);
}

static void atp_complete(struct urb *urb)
{
	int x, y, x_z, y_z, x_f, y_f;
	int retval, i, j;
	int key;
	struct atp *dev = urb->context;

	switch (urb->status) {
	case 0:
		/* success */
		break;
	case -EOVERFLOW:
		if (!dev->overflow_warned) {
			printk(KERN_WARNING "appletouch: OVERFLOW with data "
				"length %d, actual length is %d\n",
				dev->datalen, dev->urb->actual_length);
			dev->overflow_warned = true;
		}
	case -ECONNRESET:
	case -ENOENT:
	case -ESHUTDOWN:
		/* This urb is terminated, clean up */
		dbg("atp_complete: urb shutting down with status: %d",
		    urb->status);
		return;
	default:
		dbg("atp_complete: nonzero urb status received: %d",
		    urb->status);
		goto exit;
	}

	/* drop incomplete datasets */
	if (dev->urb->actual_length != dev->datalen) {
		dprintk("appletouch: incomplete data package"
			" (first byte: %d, length: %d).\n",
			dev->data[0], dev->urb->actual_length);
		goto exit;
	}

	/* reorder the sensors values */
	if (dev->type == ATP_GEYSER3 || dev->type == ATP_GEYSER4) {
		memset(dev->xy_cur, 0, sizeof(dev->xy_cur));

		/*
		 * The values are laid out like this:
		 * -, Y1, Y2, -, Y3, Y4, -, ..., -, X1, X2, -, X3, X4, ...
		 * '-' is an unused value.
		 */

		/* read X values */
		for (i = 0, j = 19; i < 20; i += 2, j += 3) {
			dev->xy_cur[i] = dev->data[j + 1];
			dev->xy_cur[i + 1] = dev->data[j + 2];
		}
		/* read Y values */
		for (i = 0, j = 1; i < 9; i += 2, j += 3) {
			dev->xy_cur[ATP_XSENSORS + i] = dev->data[j + 1];
			dev->xy_cur[ATP_XSENSORS + i + 1] = dev->data[j + 2];
		}
	} else if (dev->type == ATP_GEYSER2) {
		memset(dev->xy_cur, 0, sizeof(dev->xy_cur));

		/*
		 * The values are laid out like this:
		 * Y1, Y2, -, Y3, Y4, -, ..., X1, X2, -, X3, X4, -, ...
		 * '-' is an unused value.
		 */

		/* read X values */
		for (i = 0, j = 19; i < 20; i += 2, j += 3) {
			dev->xy_cur[i] = dev->data[j];
			dev->xy_cur[i + 1] = dev->data[j + 1];
		}

		/* read Y values */
		for (i = 0, j = 1; i < 9; i += 2, j += 3) {
			dev->xy_cur[ATP_XSENSORS + i] = dev->data[j];
			dev->xy_cur[ATP_XSENSORS + i + 1] = dev->data[j + 1];
		}
	} else {
		for (i = 0; i < 8; i++) {
			/* X values */
			dev->xy_cur[i +  0] = dev->data[5 * i +  2];
			dev->xy_cur[i +  8] = dev->data[5 * i +  4];
			dev->xy_cur[i + 16] = dev->data[5 * i + 42];
			if (i < 2)
				dev->xy_cur[i + 24] = dev->data[5 * i + 44];

			/* Y values */
			dev->xy_cur[i + 26] = dev->data[5 * i +  1];
			dev->xy_cur[i + 34] = dev->data[5 * i +  3];
		}
	}

	dbg_dump("sample", dev->xy_cur);

	if (!dev->valid) {
		/* first sample */
		dev->valid = true;
		dev->x_old = dev->y_old = -1;
		memcpy(dev->xy_old, dev->xy_cur, sizeof(dev->xy_old));

		if (dev->size_detect_done ||
		    dev->type == ATP_GEYSER3) /* No 17" Macbooks (yet) */
			goto exit;

		/* 17" Powerbooks have extra X sensors */
		for (i = (dev->type == ATP_GEYSER2 ? 15 : 16);
		     i < ATP_XSENSORS; i++) {
			if (!dev->xy_cur[i])
				continue;

			printk(KERN_INFO "appletouch: 17\" model detected.\n");
			if (dev->type == ATP_GEYSER2)
				input_set_abs_params(dev->input, ABS_X, 0,
						     (20 - 1) *
						     ATP_XFACT - 1,
						     ATP_FUZZ, 0);
			else
				input_set_abs_params(dev->input, ABS_X, 0,
						     (ATP_XSENSORS - 1) *
						     ATP_XFACT - 1,
						     ATP_FUZZ, 0);
			break;
		}

		dev->size_detect_done = 1;
		goto exit;
	}

	for (i = 0; i < ATP_XSENSORS + ATP_YSENSORS; i++) {
		/* accumulate the change */
		signed char change = dev->xy_old[i] - dev->xy_cur[i];
		dev->xy_acc[i] -= change;

		/* prevent down drifting */
		if (dev->xy_acc[i] < 0)
			dev->xy_acc[i] = 0;
	}

	memcpy(dev->xy_old, dev->xy_cur, sizeof(dev->xy_old));

	dbg_dump("accumulator", dev->xy_acc);

	x = atp_calculate_abs(dev->xy_acc, ATP_XSENSORS,
			      ATP_XFACT, &x_z, &x_f);
	y = atp_calculate_abs(dev->xy_acc + ATP_XSENSORS, ATP_YSENSORS,
			      ATP_YFACT, &y_z, &y_f);
	key = dev->data[dev->datalen - 1] & 1;

	if (x && y) {
		if (dev->x_old != -1) {
			x = (dev->x_old * 3 + x) >> 2;
			y = (dev->y_old * 3 + y) >> 2;
			dev->x_old = x;
			dev->y_old = y;

			if (debug > 1)
				printk(KERN_DEBUG "appletouch: X: %3d Y: %3d "
				       "Xz: %3d Yz: %3d\n",
				       x, y, x_z, y_z);

			input_report_key(dev->input, BTN_TOUCH, 1);
			input_report_abs(dev->input, ABS_X, x);
			input_report_abs(dev->input, ABS_Y, y);
			input_report_abs(dev->input, ABS_PRESSURE,
					 min(ATP_PRESSURE, x_z + y_z));
			atp_report_fingers(dev->input, max(x_f, y_f));
		}
		dev->x_old = x;
		dev->y_old = y;

	} else if (!x && !y) {

		dev->x_old = dev->y_old = -1;
		input_report_key(dev->input, BTN_TOUCH, 0);
		input_report_abs(dev->input, ABS_PRESSURE, 0);
		atp_report_fingers(dev->input, 0);

		/* reset the accumulator on release */
		memset(dev->xy_acc, 0, sizeof(dev->xy_acc));
	}

	input_report_key(dev->input, BTN_LEFT, key);
	input_sync(dev->input);

	/*
	 * Many Geysers will continue to send packets continually after
	 * the first touch unless reinitialised. Do so if it's been
	 * idle for a while in order to avoid waking the kernel up
	 * several hundred times a second. Re-initialization does not
	 * work on Fountain touchpads.
	 */
	if (dev->type != ATP_FOUNTAIN) {
		/*
		 * Button must not be pressed when entering suspend,
		 * otherwise we will never release the button.
		 */
		if (!x && !y && !key) {
			dev->idlecount++;
			if (dev->idlecount == 10) {
				dev->valid = false;
				schedule_work(&dev->work);
				/* Don't resubmit urb here, wait for reinit */
				return;
			}
		} else
			dev->idlecount = 0;
	}

 exit:
	retval = usb_submit_urb(dev->urb, GFP_ATOMIC);
	if (retval)
		err("atp_complete: usb_submit_urb failed with result %d",
		    retval);
}

static int atp_open(struct input_dev *input)
{
	struct atp *dev = input_get_drvdata(input);

	if (usb_submit_urb(dev->urb, GFP_ATOMIC))
		return -EIO;

	dev->open = 1;
	return 0;
}

static void atp_close(struct input_dev *input)
{
	struct atp *dev = input_get_drvdata(input);

	usb_kill_urb(dev->urb);
	cancel_work_sync(&dev->work);
	dev->open = 0;
}

<<<<<<< HEAD
static int atp_probe(struct usb_interface *iface,
		     const struct usb_device_id *id)
=======
static int atp_handle_geyser(struct atp *dev)
{
	struct usb_device *udev = dev->udev;

	if (!atp_is_fountain(dev)) {
		/* switch to raw sensor mode */
		if (atp_geyser_init(udev))
			return -EIO;

		printk(KERN_INFO "appletouch: Geyser mode initialized.\n");
	}

	return 0;
}

static int atp_probe(struct usb_interface *iface, const struct usb_device_id *id)
>>>>>>> 90d95ef6
{
	struct atp *dev;
	struct input_dev *input_dev;
	struct usb_device *udev = interface_to_usbdev(iface);
	struct usb_host_interface *iface_desc;
	struct usb_endpoint_descriptor *endpoint;
	int int_in_endpointAddr = 0;
	int i, error = -ENOMEM;

	/* set up the endpoint information */
	/* use only the first interrupt-in endpoint */
	iface_desc = iface->cur_altsetting;
	for (i = 0; i < iface_desc->desc.bNumEndpoints; i++) {
		endpoint = &iface_desc->endpoint[i].desc;
		if (!int_in_endpointAddr && usb_endpoint_is_int_in(endpoint)) {
			/* we found an interrupt in endpoint */
			int_in_endpointAddr = endpoint->bEndpointAddress;
			break;
		}
	}
	if (!int_in_endpointAddr) {
		err("Could not find int-in endpoint");
		return -EIO;
	}

	/* allocate memory for our device state and initialize it */
	dev = kzalloc(sizeof(struct atp), GFP_KERNEL);
	input_dev = input_allocate_device();
	if (!dev || !input_dev) {
		err("Out of memory");
		goto err_free_devs;
	}

	dev->udev = udev;
	dev->input = input_dev;
	dev->type = id->driver_info;
	dev->overflow_warned = false;
	if (dev->type == ATP_FOUNTAIN || dev->type == ATP_GEYSER1)
		dev->datalen = 81;
	else
		dev->datalen = 64;

<<<<<<< HEAD
	if (dev->type != ATP_FOUNTAIN) {
		/* switch to raw sensor mode */
		if (atp_geyser_init(udev))
			goto err_free_devs;

		printk(KERN_INFO "appletouch: Geyser mode initialized.\n");
	}

=======
>>>>>>> 90d95ef6
	dev->urb = usb_alloc_urb(0, GFP_KERNEL);
	if (!dev->urb)
		goto err_free_devs;

	dev->data = usb_buffer_alloc(dev->udev, dev->datalen, GFP_KERNEL,
				     &dev->urb->transfer_dma);
	if (!dev->data)
		goto err_free_urb;

	usb_fill_int_urb(dev->urb, udev,
			 usb_rcvintpipe(udev, int_in_endpointAddr),
			 dev->data, dev->datalen, atp_complete, dev, 1);

	error = atp_handle_geyser(dev);
	if (error)
		goto err_free_buffer;

	usb_make_path(udev, dev->phys, sizeof(dev->phys));
	strlcat(dev->phys, "/input0", sizeof(dev->phys));

	input_dev->name = "appletouch";
	input_dev->phys = dev->phys;
	usb_to_input_id(dev->udev, &input_dev->id);
	input_dev->dev.parent = &iface->dev;

	input_set_drvdata(input_dev, dev);

	input_dev->open = atp_open;
	input_dev->close = atp_close;

	set_bit(EV_ABS, input_dev->evbit);

	if (dev->type == ATP_GEYSER3 || dev->type == ATP_GEYSER4) {
		/*
		 * MacBook have 20 X sensors, 10 Y sensors
		 */
		input_set_abs_params(input_dev, ABS_X, 0,
				     ((20 - 1) * ATP_XFACT) - 1, ATP_FUZZ, 0);
		input_set_abs_params(input_dev, ABS_Y, 0,
				     ((10 - 1) * ATP_YFACT) - 1, ATP_FUZZ, 0);
	} else if (dev->type == ATP_GEYSER2) {
		/*
		 * Oct 2005 15" PowerBooks have 15 X sensors, 17" are detected
		 * later.
		 */
		input_set_abs_params(input_dev, ABS_X, 0,
				     ((15 - 1) * ATP_XFACT) - 1, ATP_FUZZ, 0);
		input_set_abs_params(input_dev, ABS_Y, 0,
				     ((9 - 1) * ATP_YFACT) - 1, ATP_FUZZ, 0);
	} else {
		/*
		 * 12" and 15" Powerbooks only have 16 x sensors,
		 * 17" models are detected later.
		 */
		input_set_abs_params(input_dev, ABS_X, 0,
				     (16 - 1) * ATP_XFACT - 1,
				     ATP_FUZZ, 0);
		input_set_abs_params(input_dev, ABS_Y, 0,
				     (ATP_YSENSORS - 1) * ATP_YFACT - 1,
				     ATP_FUZZ, 0);
	}
	input_set_abs_params(input_dev, ABS_PRESSURE, 0, ATP_PRESSURE, 0, 0);

	set_bit(EV_KEY, input_dev->evbit);
	set_bit(BTN_TOUCH, input_dev->keybit);
	set_bit(BTN_TOOL_FINGER, input_dev->keybit);
	set_bit(BTN_TOOL_DOUBLETAP, input_dev->keybit);
	set_bit(BTN_TOOL_TRIPLETAP, input_dev->keybit);
	set_bit(BTN_LEFT, input_dev->keybit);

	error = input_register_device(dev->input);
	if (error)
		goto err_free_buffer;

	/* save our data pointer in this interface device */
	usb_set_intfdata(iface, dev);

	INIT_WORK(&dev->work, atp_reinit);

	return 0;

 err_free_buffer:
	usb_buffer_free(dev->udev, dev->datalen,
			dev->data, dev->urb->transfer_dma);
 err_free_urb:
	usb_free_urb(dev->urb);
 err_free_devs:
	usb_set_intfdata(iface, NULL);
	kfree(dev);
	input_free_device(input_dev);
	return error;
}

static void atp_disconnect(struct usb_interface *iface)
{
	struct atp *dev = usb_get_intfdata(iface);

	usb_set_intfdata(iface, NULL);
	if (dev) {
		usb_kill_urb(dev->urb);
		input_unregister_device(dev->input);
		usb_buffer_free(dev->udev, dev->datalen,
				dev->data, dev->urb->transfer_dma);
		usb_free_urb(dev->urb);
		kfree(dev);
	}
	printk(KERN_INFO "input: appletouch disconnected\n");
}

static int atp_recover(struct atp *dev)
{
	int error;

	error = atp_handle_geyser(dev);
	if (error)
		return error;

	if (dev->open && usb_submit_urb(dev->urb, GFP_ATOMIC))
		return -EIO;

	return 0;
}

static int atp_suspend(struct usb_interface *iface, pm_message_t message)
{
	struct atp *dev = usb_get_intfdata(iface);

	usb_kill_urb(dev->urb);
	dev->valid = false;

	return 0;
}

static int atp_resume(struct usb_interface *iface)
{
	struct atp *dev = usb_get_intfdata(iface);

	if (dev->open && usb_submit_urb(dev->urb, GFP_ATOMIC))
		return -EIO;

	return 0;
}

static int atp_reset_resume(struct usb_interface *iface)
{
	struct atp *dev = usb_get_intfdata(iface);

	return atp_recover(dev);
}

static struct usb_driver atp_driver = {
	.name		= "appletouch",
	.probe		= atp_probe,
	.disconnect	= atp_disconnect,
	.suspend	= atp_suspend,
	.resume		= atp_resume,
	.reset_resume	= atp_reset_resume,
	.id_table	= atp_table,
};

static int __init atp_init(void)
{
	return usb_register(&atp_driver);
}

static void __exit atp_exit(void)
{
	usb_deregister(&atp_driver);
}

module_init(atp_init);
module_exit(atp_exit);<|MERGE_RESOLUTION|>--- conflicted
+++ resolved
@@ -564,15 +564,11 @@
 	dev->open = 0;
 }
 
-<<<<<<< HEAD
-static int atp_probe(struct usb_interface *iface,
-		     const struct usb_device_id *id)
-=======
 static int atp_handle_geyser(struct atp *dev)
 {
 	struct usb_device *udev = dev->udev;
 
-	if (!atp_is_fountain(dev)) {
+	if (dev->type != ATP_FOUNTAIN) {
 		/* switch to raw sensor mode */
 		if (atp_geyser_init(udev))
 			return -EIO;
@@ -583,8 +579,8 @@
 	return 0;
 }
 
-static int atp_probe(struct usb_interface *iface, const struct usb_device_id *id)
->>>>>>> 90d95ef6
+static int atp_probe(struct usb_interface *iface,
+		     const struct usb_device_id *id)
 {
 	struct atp *dev;
 	struct input_dev *input_dev;
@@ -627,17 +623,6 @@
 	else
 		dev->datalen = 64;
 
-<<<<<<< HEAD
-	if (dev->type != ATP_FOUNTAIN) {
-		/* switch to raw sensor mode */
-		if (atp_geyser_init(udev))
-			goto err_free_devs;
-
-		printk(KERN_INFO "appletouch: Geyser mode initialized.\n");
-	}
-
-=======
->>>>>>> 90d95ef6
 	dev->urb = usb_alloc_urb(0, GFP_KERNEL);
 	if (!dev->urb)
 		goto err_free_devs;
